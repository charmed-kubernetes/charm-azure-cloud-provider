--- conflicted
+++ resolved
@@ -93,7 +93,7 @@
     def _list_resources(self, event):
         manifests = event.params.get("controller", "")
         resources = event.params.get("resources", "")
-        return self.collector.list_resources(event, manifests, resources)
+        self.collector.list_resources(event, manifests, resources)
 
     def _scrub_resources(self, event):
         manifests = event.params.get("controller", "")
@@ -104,32 +104,13 @@
         if not self.stored.deployed:
             return
 
-<<<<<<< HEAD
         unready = self.collector.unready
         if unready:
             self.unit.status = WaitingStatus(", ".join(unready))
-=======
-        busy = [
-            f"{obj} not {cond.type}"
-            for controller in self.controllers.values()
-            for obj in controller.status()
-            for cond in obj.resource.status.conditions
-            if cond.status != "True"
-        ]
-        if busy:
-            self.unit.status = WaitingStatus(", ".join(sorted(busy)))
->>>>>>> 616e7ef1
         else:
-            short_ver = (c.current_release for c in self.controllers.values())
-            long_ver = (f"{app}={c.current_release}" for app, c in self.controllers.items())
             self.unit.status = ActiveStatus("Ready")
-<<<<<<< HEAD
             self.unit.set_workload_version(self.collector.short_version)
             self.app.status = ActiveStatus(self.collector.long_version)
-=======
-            self.unit.set_workload_version(",".join(short_ver))
-            self.app.status = ActiveStatus(f"Versions: {', '.join(long_ver)}")
->>>>>>> 616e7ef1
 
     @property
     def control_plane_relation(self) -> Optional[Relation]:
