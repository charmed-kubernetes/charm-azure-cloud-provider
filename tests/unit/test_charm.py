# Copyright 2022 Canonical Ltd.
# See LICENSE file for licensing details.
#
# Learn more about testing at: https://juju.is/docs/sdk/testing

import unittest.mock as mock
from pathlib import Path

import lightkube.codecs as codecs
import ops.testing
import pytest
import yaml
from lightkube import ApiError
from ops.model import BlockedStatus, WaitingStatus

from charm import AzureCloudProviderCharm

ops.testing.SIMULATE_CAN_CONNECT = True


@pytest.fixture
def harness():
    harness = ops.testing.Harness(AzureCloudProviderCharm)
    try:
        yield harness
    finally:
        harness.cleanup()


@pytest.fixture(autouse=True)
def mock_ca_cert(tmpdir):
    ca_cert = Path(tmpdir) / "ca.crt"
    with mock.patch.object(AzureCloudProviderCharm, "CA_CERT_PATH", ca_cert):
        yield ca_cert


@pytest.fixture()
def control_plane(harness):
    rel_id = harness.add_relation("external-cloud-provider", "kubernetes-control-plane")
    harness.add_relation_unit(rel_id, "kubernetes-control-plane/0")
    harness.add_relation_unit(rel_id, "kubernetes-control-plane/1")


@pytest.fixture()
def integrator():
    with mock.patch("charm.AzureIntegrationRequires") as mocked:
        integrator = mocked.return_value
        integrator.tenant_id = "0000000-0000-0000-0000-000000000000"
        integrator.aad_client = "0000000-0000-0000-0000-000000000000"
        integrator.aad_client_secret = "0000000-0000-0000-0000-000000000000"
        integrator.subscription_id = "0000000-0000-0000-0000-000000000000"
        integrator.resource_group = "name"
        integrator.resource_group_location = "eastus"
        integrator.subnet_name = "subnet"
        integrator.security_group_name = "subnet-group"
        integrator.vnet_name = "vnet-name"
        integrator.vnet_resource_group = "vnet-resource-group"
        integrator.evaluate_relation.return_value = None
        yield integrator


@pytest.fixture()
def certificates():
    with mock.patch("charm.CertificatesRequires") as mocked:
        certificates = mocked.return_value
        certificates.ca = "abcd"
        certificates.evaluate_relation.return_value = None
        yield certificates


@pytest.fixture()
def kube_control():
    with mock.patch("charm.KubeControlRequires") as mocked:
        kube_control = mocked.return_value
        kube_control.evaluate_relation.return_value = None
        kube_control.registry_location = "rocks.canonical.com/cdk"
        kube_control.cluster_tag = "kubernetes-thing"
        yield kube_control


def test_waits_for_integrator(harness):
    harness.begin_with_initial_hooks()
    charm = harness.charm
    assert isinstance(charm.unit.status, BlockedStatus)
    assert charm.unit.status.message == "Missing required azure-integration relation"


@pytest.mark.usefixtures("integrator")
def test_waits_for_certificates(harness):
    harness.begin_with_initial_hooks()
    charm = harness.charm
    assert isinstance(charm.unit.status, BlockedStatus)
    assert charm.unit.status.message == "Missing required certificates"

    # Test adding the certificates relation
    rel_cls = type(charm.certificates)
    rel_cls.relation = property(rel_cls.relation.func)
    rel_cls._data = property(rel_cls._data.func)
    rel_id = harness.add_relation("certificates", "easyrsa")
    assert isinstance(charm.unit.status, WaitingStatus)
    assert charm.unit.status.message == "Waiting for certificates"
    harness.add_relation_unit(rel_id, "easyrsa/0")
    assert isinstance(charm.unit.status, WaitingStatus)
    assert charm.unit.status.message == "Waiting for certificates"
    harness.update_relation_data(
        rel_id,
        "easyrsa/0",
        yaml.safe_load(Path("tests/data/certificates_data.yaml").read_text()),
    )
    assert isinstance(charm.unit.status, BlockedStatus)
    assert charm.unit.status.message == "Missing required kube-control relation"


@mock.patch("requires_kube_control.KubeControlRequires.create_kubeconfig")
@pytest.mark.usefixtures("integrator", "certificates")
def test_waits_for_kube_control(mock_create_kubeconfig, harness):
    harness.begin_with_initial_hooks()
    charm = harness.charm
    assert isinstance(charm.unit.status, BlockedStatus)
    assert charm.unit.status.message == "Missing required kube-control relation"

    # Add the kube-control relation
    rel_cls = type(charm.kube_control)
    rel_cls.relation = property(rel_cls.relation.func)
    rel_cls._data = property(rel_cls._data.func)
    rel_id = harness.add_relation("kube-control", "kubernetes-control-plane")
    assert isinstance(charm.unit.status, WaitingStatus)
    assert charm.unit.status.message == "Waiting for kube-control relation"

    harness.add_relation_unit(rel_id, "kubernetes-control-plane/0")
    assert isinstance(charm.unit.status, WaitingStatus)
    assert charm.unit.status.message == "Waiting for kube-control relation"
    mock_create_kubeconfig.assert_not_called()

    harness.update_relation_data(
        rel_id,
        "kubernetes-control-plane/0",
        yaml.safe_load(Path("tests/data/kube_control_data.yaml").read_text()),
    )
    mock_create_kubeconfig.assert_has_calls(
        [
            mock.call(charm.CA_CERT_PATH, "/root/.kube/config", "root", charm.unit.name),
            mock.call(charm.CA_CERT_PATH, "/home/ubuntu/.kube/config", "ubuntu", charm.unit.name),
        ]
    )
    assert isinstance(charm.unit.status, BlockedStatus)
    assert (
        charm.unit.status.message
        == "Provider manifests waiting for definition of control-node-selector"
    )


@pytest.mark.usefixtures("integrator", "certificates", "kube_control", "control_plane")
def test_waits_for_config(harness, lk_client, caplog):
    harness.begin_with_initial_hooks()

    lk_client.list.return_value = [mock.Mock(**{"metadata.annotations": {}})]
    caplog.clear()
    harness.update_config(
        {
            "control-node-selector": 'gcp.io/my-control-node=""',
        }
    )
    provider_messages = {r.message for r in caplog.records if "provider" in r.filename}

    assert provider_messages == {
        'Applying provider Control Node Selector as gcp.io/my-control-node: ""',
        "Replacing default cluster-name to kubernetes-thing",
        "Applying provider secret data",
        "Setting wait-routes=false",
    }

    caplog.clear()
    harness.update_config(
        {
            "control-node-selector": "",
            "image-registry": "dockerhub.io",
        }
    )
    provider_messages = {r.message for r in caplog.records if "provider" in r.filename}

    assert provider_messages == {
        'Applying provider Control Node Selector as juju-application: "kubernetes-control-plane"',
        "Replacing default cluster-name to kubernetes-thing",
        "Applying provider secret data",
        "Setting wait-routes=false",
<<<<<<< HEAD
    }
=======
    }


@pytest.fixture()
def mock_get_response(lk_client, api_error_klass):
    def client_get_response(obj_type, name, *, namespace=None, labels=None):
        try:
            return codecs.from_dict(
                dict(
                    apiVersion="v1",
                    kind=obj_type.__name__,
                    metadata=dict(name=name, namespace=namespace, labels=labels),
                )
            )
        except AttributeError:
            raise api_error_klass()

    lk_client().get.side_effect = client_get_response
    yield client_get_response


@pytest.fixture()
def mock_list_response(lk_client, mock_get_response):
    def client_list_response(obj_type, *, namespace=None, labels=None):
        try:
            return [
                mock_get_response(obj_type, name="MockThing", namespace=namespace, labels=labels)
            ]
        except ApiError:
            return []

    lk_client().list.side_effect = client_list_response
    yield client_list_response


@pytest.mark.usefixtures("integrator", "certificates", "kube_control", "control_plane")
@pytest.mark.usefixtures("mock_list_response")
def test_action_list_resources(harness, caplog):
    harness.begin_with_initial_hooks()
    event = mock.MagicMock()
    event.params = {}
    correct, extra, missing = harness.charm._list_resources(event)
    assert len(correct) == 0
    assert len(missing) == 3
    assert len(extra) == 2
    expected_result = {
        "extra": "\n".join(sorted(str(_) for _ in extra)),
        "missing": "\n".join(sorted(str(_) for _ in missing)),
    }
    event.set_results.assert_called_once_with(expected_result)


@pytest.mark.usefixtures("integrator", "certificates", "kube_control", "control_plane")
@pytest.mark.usefixtures("mock_list_response")
def test_action_list_resources_filtered(harness, caplog):
    harness.begin_with_initial_hooks()
    event = mock.MagicMock()
    event.params = {"resources": "Secret Banana", "controller": "provider"}
    correct, extra, missing = harness.charm._list_resources(event)
    assert len(correct) == 0
    assert len(missing) == 1
    assert len(extra) == 1
    expected_result = {
        "extra": "\n".join(sorted(str(_) for _ in extra)),
        "missing": "\n".join(sorted(str(_) for _ in missing)),
    }
    event.set_results.assert_called_once_with(expected_result)


@pytest.mark.usefixtures("integrator", "certificates", "kube_control", "control_plane")
@pytest.mark.usefixtures("mock_list_response")
def test_action_scrub_resources(harness, lk_client, mock_get_response, caplog):
    class Secret:
        pass

    harness.begin_with_initial_hooks()
    event = mock.MagicMock()
    event.params = {"resources": "Secret", "controller": "provider"}
    harness.charm._scrub_resources(event)
    expected = mock_get_response(Secret, "MockThing", namespace="kube-system")
    lk_client().delete.assert_called_with(
        type(expected), expected.metadata.name, namespace=expected.metadata.namespace
    )
>>>>>>> 616e7ef1
<|MERGE_RESOLUTION|>--- conflicted
+++ resolved
@@ -184,9 +184,6 @@
         "Replacing default cluster-name to kubernetes-thing",
         "Applying provider secret data",
         "Setting wait-routes=false",
-<<<<<<< HEAD
-    }
-=======
     }
 
 
@@ -204,8 +201,8 @@
         except AttributeError:
             raise api_error_klass()
 
-    lk_client().get.side_effect = client_get_response
-    yield client_get_response
+    with mock.patch.object(lk_client, "get", side_effect=client_get_response):
+        yield client_get_response
 
 
 @pytest.fixture()
@@ -218,8 +215,8 @@
         except ApiError:
             return []
 
-    lk_client().list.side_effect = client_list_response
-    yield client_list_response
+    with mock.patch.object(lk_client, "list", side_effect=client_list_response):
+        yield client_list_response
 
 
 @pytest.mark.usefixtures("integrator", "certificates", "kube_control", "control_plane")
@@ -228,15 +225,14 @@
     harness.begin_with_initial_hooks()
     event = mock.MagicMock()
     event.params = {}
-    correct, extra, missing = harness.charm._list_resources(event)
-    assert len(correct) == 0
-    assert len(missing) == 3
-    assert len(extra) == 2
-    expected_result = {
-        "extra": "\n".join(sorted(str(_) for _ in extra)),
-        "missing": "\n".join(sorted(str(_) for _ in missing)),
-    }
-    event.set_results.assert_called_once_with(expected_result)
+    harness.charm._list_resources(event)
+    (results,) = event.set_results.call_args.args
+    correct, extra, missing = (
+        results.get(f"cloud-provider-azure {_}") for _ in ["correct", "extra", "missing"]
+    )
+    assert correct and len(correct.splitlines()) == 3
+    assert missing and len(missing.splitlines()) == 8
+    assert extra and len(extra.splitlines()) == 2
 
 
 @pytest.mark.usefixtures("integrator", "certificates", "kube_control", "control_plane")
@@ -244,16 +240,15 @@
 def test_action_list_resources_filtered(harness, caplog):
     harness.begin_with_initial_hooks()
     event = mock.MagicMock()
-    event.params = {"resources": "Secret Banana", "controller": "provider"}
-    correct, extra, missing = harness.charm._list_resources(event)
-    assert len(correct) == 0
-    assert len(missing) == 1
-    assert len(extra) == 1
-    expected_result = {
-        "extra": "\n".join(sorted(str(_) for _ in extra)),
-        "missing": "\n".join(sorted(str(_) for _ in missing)),
-    }
-    event.set_results.assert_called_once_with(expected_result)
+    event.params = {"resources": "Secret Banana", "controller": "cloud-provider-azure"}
+    harness.charm._list_resources(event)
+    (results,) = event.set_results.call_args.args
+    correct, extra, missing = (
+        results.get(f"cloud-provider-azure {_}") for _ in ["correct", "extra", "missing"]
+    )
+    assert missing is None
+    assert correct and len(correct.splitlines()) == 1
+    assert extra and len(extra.splitlines()) == 1
 
 
 @pytest.mark.usefixtures("integrator", "certificates", "kube_control", "control_plane")
@@ -264,10 +259,10 @@
 
     harness.begin_with_initial_hooks()
     event = mock.MagicMock()
-    event.params = {"resources": "Secret", "controller": "provider"}
-    harness.charm._scrub_resources(event)
+    event.params = {"resources": "Secret", "controller": "cloud-provider-azure"}
+    with mock.patch.object(lk_client, "delete") as mock_delete:
+        harness.charm._scrub_resources(event)
     expected = mock_get_response(Secret, "MockThing", namespace="kube-system")
-    lk_client().delete.assert_called_with(
+    mock_delete.assert_called_with(
         type(expected), expected.metadata.name, namespace=expected.metadata.namespace
-    )
->>>>>>> 616e7ef1
+    )