--- conflicted
+++ resolved
@@ -8,12 +8,8 @@
 
 @pytest.fixture(autouse=True)
 def lk_client():
-<<<<<<< HEAD
     with mock.patch("ops.manifests.manifest.Client", autospec=True) as mock_lightkube:
         yield mock_lightkube.return_value
-=======
-    with mock.patch("manifests.Client") as mock_lightkube:
-        yield mock_lightkube
 
 
 @pytest.fixture()
@@ -24,5 +20,4 @@
         def __init__(self):
             pass
 
-    yield TestApiError
->>>>>>> 616e7ef1
+    yield TestApiError